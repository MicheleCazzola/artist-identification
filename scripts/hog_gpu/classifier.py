import os
from statistics import mean
import sys
import numpy as np
import torch
import torch.nn as nn
import torch.nn.functional as F
import math
import time

import torchvision
from src.config import Config
from src.dataloader import create_dataloaders
from src.dataset import create_datasets
from skimage.feature import hog
from torchmetrics import Accuracy
import matplotlib.pyplot as plt

from src.transformations import Transforms


class HOGLayer(nn.Module):
    def __init__(self, **kwargs):
        super(HOGLayer, self).__init__()
        self.nbins = kwargs.get("nbins", 10)
        self.pool = kwargs.get("pool", 8)
        self.max_angle = kwargs.get("max_angle", math.pi)
        self.stride = kwargs.get("stride", 1)
        self.padding = kwargs.get("padding", 1)
        self.dilation = kwargs.get("dilation", 1)
        mat = torch.FloatTensor([[1, 0, -1],
                                 [2, 0, -2],
                                 [1, 0, -1]])
        mat = torch.cat((mat[None], mat.t()[None]), dim=0)
        self.weight = mat[:,None,:,:]
        #self.register_buffer("weight", mat[:,None,:,:], persistent=True)
        self.pooler = nn.AvgPool2d(self.pool, stride=self.pool, padding=0, ceil_mode=False, count_include_pad=True)

    def forward(self, x):
        with torch.no_grad():
            gxy = F.conv2d(x, self.weight.to(x.device), None, self.stride,
                            self.padding, self.dilation, 1)

            #2. Mag/ Phase
            mag = gxy.norm(dim=1)
            norm = mag[:,None,:,:]
            phase = torch.atan2(gxy[:,0,:,:], gxy[:,1,:,:])

            #3. Binning Mag with linear interpolation
            phase_int = phase / self.max_angle * self.nbins
            phase_int = phase_int[:,None,:,:]

            n, c, h, w = gxy.shape
            out = torch.zeros((n, self.nbins, h, w), dtype=torch.float, device=gxy.device)

            out.scatter_(1, phase_int.floor().long()%self.nbins, norm)
            out.scatter_add_(1, phase_int.ceil().long()%self.nbins, 1 - norm)

            return self.pooler(out)
  

class SkimageHOG(nn.Module):
    def __init__(
        self,
        **kwargs
    ):
        super(SkimageHOG, self).__init__()
        self.orientations = kwargs.get("orientations")
        self.pixels_per_cell = kwargs.get("pixels_per_cell")
        self.cells_per_block = kwargs.get("cells_per_block")
        
    def forward(self, x: torch.Tensor) -> torch.Tensor:
        return torch.tensor(np.array([
            hog(
                x_np,
                orientations=self.orientations,
                pixels_per_cell=self.pixels_per_cell,
                cells_per_block=self.cells_per_block
            )
            for x_np in x.cpu().numpy()[:,0,:,:]
        ]), device = x.device, dtype=torch.float32)


class HogFeatureExtractor(nn.Module):
    def __init__(self, type: str, transform: torchvision.transforms, **kwargs):
        super(HogFeatureExtractor, self).__init__()
        self.transform = transform
        self.hog = HOGLayer(**kwargs) if type == "gpu" else SkimageHOG(**kwargs)
        
    def forward(self, x: torch.Tensor) -> torch.Tensor:
        x = self.transform(x)
        return self.hog(x)


class LinearClassifier(nn.Module):
    def __init__(self, in_features, out_classes):
        super(LinearClassifier, self).__init__()
        
        self.fc1 = nn.Linear(in_features, in_features // 2)
        self.fc2 = nn.Linear(in_features // 2, in_features // 4)
        self.fc3 = nn.Linear(in_features // 4, out_classes)
        
    def forward(self, x: torch.Tensor) -> torch.Tensor:
        
        x = torch.flatten(x, 1)
        
        x = self.fc1(x)
        x = self.fc2(x)
        x = self.fc3(x)
        
        return x
    
    
class HOGClassifier(nn.Module):
    def __init__(
        self,
        extractor_type: str,
        input_transform: torchvision.transforms,
        num_features: int,
        out_classes: int,
        **extraction_kwargs
    ):
        super(HOGClassifier, self).__init__()
        self.extractor = HogFeatureExtractor(extractor_type, input_transform, **extraction_kwargs)
        self.classifier = LinearClassifier(num_features, out_classes)
    
    def forward(self, x: torch.Tensor) -> torch.Tensor:
        x = self.extractor(x)
        x = self.classifier(x)
        return x    
    
    
def train(model: HOGClassifier, trainloader, validloader, criterion, optimizer, num_epochs, device, scheduler = None, log_frequency = 2):
    
    model = model.to(device)
    
    model.train()
    
    if torch.cuda.is_available():
        torch.backends.cudnn.benchmark = True
    
    best_epochs = 0
    train_losses, train_accuracies = [], []
    val_losses, val_accuracies = [], []
    for epoch in range(num_epochs):
        
        current_step = 0
        epoch_losses = []
        for inputs, labels in trainloader:
            
            inputs = inputs.to(device)
            labels = labels.to(device)
            
            optimizer.zero_grad()
            
            outputs = model(inputs)
            loss = criterion(outputs, labels)

            epoch_losses.append(loss.item())
            
            loss.backward()
            optimizer.step()
            
            if (current_step+1) % log_frequency == 0:
                print(f"Epoch {epoch+1}/{num_epochs}, Iteration: {current_step+1} Loss: {loss.item()}")
            
            current_step += 1
<<<<<<< HEAD
        
        train_loss = mean(epoch_losses)
        val_loss, val_accuracy = evaluate(model, validloader, criterion, device, log_frequency=max(log_frequency // 3, 1))
        
        print(f"End of epoch {epoch+1}/{num_epochs}, Train loss: {train_loss}, Validation loss: {val_loss}, Validation accuracy: {val_accuracy}")
=======
        
        train_loss = mean(epoch_losses)
        val_loss, val_accuracy = evaluate(model, validloader, criterion, device, log_frequency=max(log_frequency // 3, 1))
>>>>>>> 0d2f0e56
        
        if scheduler is not None:
            scheduler.step()
            
        train_losses.append(train_loss)
        val_losses.append(val_loss)
        val_accuracies.append(val_accuracy)
        
        if val_accuracy >= max(val_accuracies):
            best_epochs = epoch+1
            torch.save(model.state_dict(), f"best_model.pth")
            
    return {
        "trn_loss": train_losses,
        "val_loss": val_losses,
        "val_acc": val_accuracies,
        "best": best_epochs
    }

@torch.no_grad()
def evaluate(model, dataloader, criterion, device, log_frequency = 1):
    model = model.to(device)
    
    model.eval()
    
    if torch.cuda.is_available():
        torch.backends.cudnn.benchmark = True

    current_step = 0
    losses = []
    accuracy = Accuracy("multiclass", num_classes=cfg.num_classes).to(device)
    for inputs, labels in dataloader:
        inputs = inputs.to(device)
        labels = labels.to(device)
        
        outputs = model(inputs)
        loss = criterion(outputs, labels)
        
        accuracy.update(outputs, labels)
        losses.append(loss.item())
        
        if (current_step+1) % log_frequency == 0:
            print(f"Eval. iteration: {current_step+1} Loss: {loss.item()}")
            
        current_step += 1
        
    return mean(losses), accuracy.compute().item()


if len(sys.argv) > 1:
    cfg = Config.create("colab")
    root = sys.argv[1]
else:
    cfg = Config.create("local")
    root = cfg.default_root
    
if len(sys.argv) > 2:
    train_model = sys.argv[2]
else:
    train_model = None

print(f"Info aquired - Root: '{root}', Train model: '{train_model}'")
    
transformations = Transforms(config=cfg)
trainset, validset, testset = create_datasets(
    cfg.default_root, 
    train_split_size=cfg.train_split_size, 
    transforms=transformations.get(),
    reduction_factor=cfg.reduce_factor
)

print(f"Datasets created, with sizes {len(trainset)}, {len(validset)}, {len(testset)}")

trainloader, validloader, testloader = create_dataloaders(
    [trainset, validset, testset],
    cfg.batch_size,
    num_workers=cfg.num_workers   
)

print(f"Dataloders created, with sizes {len(trainloader)}, {len(validloader)}, {len(testloader)}")
        
gray_custom = torchvision.transforms.Lambda(
    lambda img: torch.unsqueeze(
        0.299 * img[:, 0, :, :] + 0.587 * img[:, 1, :, :] + 0.114 * img[:, 2, :, :], 1
    )
)

GPU_HOG_FEATURES = 1536
SKLEARN_HOG_FEATURES = 1176
OUT_CLASSES = cfg.num_classes
NUM_EPOCHS = cfg.num_epochs

def train_hog_gpu():
    model = HOGClassifier("gpu", gray_custom, GPU_HOG_FEATURES, OUT_CLASSES, nbins=6, pool=8, stride=4)
    criterion = nn.CrossEntropyLoss()
    optimizer = torch.optim.Adam(model.parameters(), lr = 0.001)
    
    start = time.time()
    result = train(model, trainloader, validloader, criterion, optimizer, NUM_EPOCHS, cfg.device, log_frequency = cfg.train_log_frequency)
    train_time = time.time() - start
    
    model.load_state_dict(torch.load("best_model.pth", weights_only=True))
    
    start = time.time()
    test_loss, test_acc = evaluate(model, testloader, criterion, cfg.device, log_frequency=cfg.val_log_frequency)
    test_time = time.time() - start 
    
    print(f"GPU Average test loss: {test_loss:.5f}, Test accuracy: {test_acc:.3f}")
    print(f"GPU Training time (per epoch): {train_time / NUM_EPOCHS:.5f} s, Test time: {test_time:.3f} s")
    
    plot_results(result, "GPU")
    
def train_hog_sklearn():
    model_official = HOGClassifier("sklearn", gray_custom, SKLEARN_HOG_FEATURES, OUT_CLASSES, orientations=6, pixels_per_cell=(64,64), cells_per_block=(2,2))
    criterion_official = nn.CrossEntropyLoss()
    optimizer_official = torch.optim.Adam(model_official.parameters(), lr = 0.001)
    
    start = time.time()
    result_official = train(model_official, trainloader, validloader, criterion_official, optimizer_official, NUM_EPOCHS, cfg.device, log_frequency=cfg.train_log_frequency)
    train_time = time.time() - start
    
    model_official.load_state_dict(torch.load("best_model.pth", weights_only=True))
    
    start = time.time()
    test_loss, test_acc = evaluate(model_official, testloader, criterion_official, cfg.device, log_frequency=cfg.val_log_frequency) 
    test_time = time.time() - start
    
    print(f"Sklearn Average test loss: {test_loss:.5f}, Test accuracy: {test_acc:.3f}")
    print(f"Sklearn Training time: {train_time / NUM_EPOCHS:.5f} s, Test time: {test_time:.3f} s")
    
    plot_results(result_official, "Sklearn")
    
    
def plot_results(result: dict, mode: str):
    fig, axs = plt.subplots(2, 1, figsize=(10, 10))
    
    fig.suptitle(f"HOG Classifier - {mode}")
    
    axs[0].plot(result["trn_loss"], label="Train loss")
    axs[0].plot(result["val_loss"], label="Validation loss")
    axs[0].set_title("Losses")
    axs[0].legend()
    
    axs[1].plot(result["val_acc"], label="Validation accuracy")
    axs[1].set_title("Validation accuracy")
    axs[1].legend()
    
    
if train_model == "gpu":
    
    print(f"GPU model")
    train_hog_gpu()
elif train_model == "sklearn":
    print(f"Sklearn model")
    train_hog_sklearn()
else:
    
    print(f"Both models")
    
    print("GPU model")
    train_hog_gpu()
    
    print("Sklearn model")
    train_hog_sklearn()
    
plt.show()<|MERGE_RESOLUTION|>--- conflicted
+++ resolved
@@ -165,18 +165,11 @@
                 print(f"Epoch {epoch+1}/{num_epochs}, Iteration: {current_step+1} Loss: {loss.item()}")
             
             current_step += 1
-<<<<<<< HEAD
         
         train_loss = mean(epoch_losses)
         val_loss, val_accuracy = evaluate(model, validloader, criterion, device, log_frequency=max(log_frequency // 3, 1))
-        
         print(f"End of epoch {epoch+1}/{num_epochs}, Train loss: {train_loss}, Validation loss: {val_loss}, Validation accuracy: {val_accuracy}")
-=======
-        
-        train_loss = mean(epoch_losses)
-        val_loss, val_accuracy = evaluate(model, validloader, criterion, device, log_frequency=max(log_frequency // 3, 1))
->>>>>>> 0d2f0e56
-        
+       
         if scheduler is not None:
             scheduler.step()
             
@@ -323,6 +316,8 @@
     axs[1].set_title("Validation accuracy")
     axs[1].legend()
     
+    plt.savefig(f"{mode}_results.png")
+    
     
 if train_model == "gpu":
     
