import os
import logging
import pandas as pd
import torch
from torchvision.datasets import VisionDataset
from torchvision.transforms import transforms, Compose
from torch.utils.data import Subset
from sklearn.model_selection import train_test_split
from PIL import Image

class ArtistDataset(VisionDataset):
    def __init__(
        self,
        root: str,
        split: str = None,
        transform: transforms = None,
        target_transform: transforms = None
    ):
        super(ArtistDataset, self).__init__(root, transform=transform, target_transform=target_transform)
        
        assert split is None or split in ["train", "test"], "Split must be either training or test, or include all the dataset"
                
        self.split = split
        self.categories = os.listdir(self.root)

        images_paths, labels = [], []
        split_file = lambda s: f"{root}/../{s}.txt"
        
        if split is None:
            images_paths_train, labels_train = self.__get_data_split(split_file("train"))
            images_paths_test, labels_test = self.__get_data_split(split_file("test"))
            images_paths, labels = images_paths_train + images_paths_test, labels_train + labels_test
        else:
            images_paths, labels = self.__get_data_split(split_file(split))

        labels = torch.tensor(labels, dtype=torch.uint8)
        self.data = pd.DataFrame(zip(images_paths, labels), columns = ["image_path", "label"])
        
        # For stratification, avoiding to load all the dataset in memory
        self.labels = labels
    
    def __len__(self) -> int:
        return len(self.data)

    def __getitem__(self, index) -> tuple[torch.Tensor, int]:
        img_path = self.data["image_path"].iloc[index]
        img, label = ArtistDataset.__pil_loader(img_path), self.data["label"].iloc[index]
        
        if self.transform is not None:
            img = self.transform(img)
            
        return img, label
    
    def __get_data_split(self, split_file: str) -> tuple[list[str], list[int]]:
        images_paths, labels = [], []
        for path in open(split_file):
            path = path.replace("\n", "")
            category = path.split("/")[0]
            image_path = self.root + "/" + path
            images_paths.append(image_path)
            labels.append(self.categories.index(category))
        
        return images_paths, labels
    
    def get_labels(self) -> torch.Tensor:
        return self.labels
    
    @staticmethod
    def __pil_loader(path: str) -> Image:
        with open(path, 'rb') as f:
            img = Image.open(f)
            return img.convert('RGB')


def create_datasets(
    root: str,
    train_split_size: float = None,
    merge_datasets: bool = False,
    transforms: dict | Compose = None,
    validation: bool = True,
<<<<<<< HEAD
    reduction_factor: float = None
=======
    reduce_factor: float = None
>>>>>>> 4e176bf8
) -> tuple[Subset, Subset, ArtistDataset] | tuple[ArtistDataset, ArtistDataset] | ArtistDataset:
    
    assert not merge_datasets and not validation and (train_split_size is None) or \
        not merge_datasets and validation and not (train_split_size is None) or \
        merge_datasets and validation and (train_split_size is None), \
        f"Something went wrong in parameter definition " + \
        f"(merge_datasets:{merge_datasets}, validation_enabled:{validation}), train_split_size: {train_split_size:.2f}"
        
    assert train_split_size is None or 0 <= train_split_size <= 1, "Train split size must be a fraction"
<<<<<<< HEAD
    assert reduction_factor is None or 0 <= reduction_factor <= 1, "Reduce factor must be a fraction"
=======
    assert reduce_factor is None or 0 <= reduce_factor <= 1, "Reduce factor must be a fraction"
>>>>>>> 4e176bf8
    
    # Dataset is loaded into training and test set
    if not merge_datasets:
        
        if transforms:
            train_transforms, eval_transforms = map(transforms.get, ["train", "eval"])
        else:
            train_transforms, eval_transforms = None, None
        
        trainset = ArtistDataset(root, "train", transform=train_transforms)
        testset = ArtistDataset(root, "test", transform=eval_transforms)
<<<<<<< HEAD
 
        if reduction_factor is not None:
            trainset = reduce_dataset(trainset, reduction_factor)
            testset = reduce_dataset(testset, reduction_factor)
=======
        
        if reduce_factor is not None:
            trainset = reduce_dataset(trainset)
            testset = reduce_dataset(testset)
        
>>>>>>> 4e176bf8
        # A validation split is generated out of the train set
        if validation:
            trainset, validset = split_dataset(trainset, train_split_size)
            return trainset, validset, testset
        
        return trainset, testset
    
    # Load all the dataset in one single object: useful for statistics
    # Applied only basic evaluation transformations
    dataset = ArtistDataset(root, transform=transforms)
    
    if reduce_dataset:
        dataset = reduce_dataset(dataset)
    
    return dataset


def split_dataset(
    dataset: ArtistDataset | Subset, 
    train_size: float, 
    random_state: int = 42, 
    shuffle: bool = True
) -> tuple[Subset, Subset]:

    indexes = range(0, len(dataset))
    train_indexes, val_indexes = train_test_split(
        indexes,
        train_size=train_size,
        random_state=random_state, 
        shuffle=shuffle,
        stratify=dataset.get_labels() if not isinstance(dataset, Subset) else None
    )

    trainset = Subset(dataset, train_indexes)
    validset = Subset(dataset, val_indexes)
    
    return trainset, validset


def reduce_dataset(
    dataset: ArtistDataset,
    reduction_factor: float
) -> Subset:
<<<<<<< HEAD

    reduced_dataset, _ = split_dataset(
        dataset,
        reduction_factor
    )

    return reduced_dataset
=======
        
    indexes = range(0, len(dataset))
    reduced_indexes, _ = train_test_split(
        indexes,
        train_size=reduction_factor,
        random_state=42,
        shuffle=True,
        stratify=dataset.get_labels()
    )
    
    return Subset(dataset, reduced_indexes)
>>>>>>> 4e176bf8
<|MERGE_RESOLUTION|>--- conflicted
+++ resolved
@@ -78,11 +78,7 @@
     merge_datasets: bool = False,
     transforms: dict | Compose = None,
     validation: bool = True,
-<<<<<<< HEAD
     reduction_factor: float = None
-=======
-    reduce_factor: float = None
->>>>>>> 4e176bf8
 ) -> tuple[Subset, Subset, ArtistDataset] | tuple[ArtistDataset, ArtistDataset] | ArtistDataset:
     
     assert not merge_datasets and not validation and (train_split_size is None) or \
@@ -92,11 +88,7 @@
         f"(merge_datasets:{merge_datasets}, validation_enabled:{validation}), train_split_size: {train_split_size:.2f}"
         
     assert train_split_size is None or 0 <= train_split_size <= 1, "Train split size must be a fraction"
-<<<<<<< HEAD
     assert reduction_factor is None or 0 <= reduction_factor <= 1, "Reduce factor must be a fraction"
-=======
-    assert reduce_factor is None or 0 <= reduce_factor <= 1, "Reduce factor must be a fraction"
->>>>>>> 4e176bf8
     
     # Dataset is loaded into training and test set
     if not merge_datasets:
@@ -108,18 +100,10 @@
         
         trainset = ArtistDataset(root, "train", transform=train_transforms)
         testset = ArtistDataset(root, "test", transform=eval_transforms)
-<<<<<<< HEAD
  
         if reduction_factor is not None:
             trainset = reduce_dataset(trainset, reduction_factor)
             testset = reduce_dataset(testset, reduction_factor)
-=======
-        
-        if reduce_factor is not None:
-            trainset = reduce_dataset(trainset)
-            testset = reduce_dataset(testset)
-        
->>>>>>> 4e176bf8
         # A validation split is generated out of the train set
         if validation:
             trainset, validset = split_dataset(trainset, train_split_size)
@@ -130,6 +114,9 @@
     # Load all the dataset in one single object: useful for statistics
     # Applied only basic evaluation transformations
     dataset = ArtistDataset(root, transform=transforms)
+    
+    if reduce_dataset:
+        dataset = reduce_dataset(dataset)
     
     if reduce_dataset:
         dataset = reduce_dataset(dataset)
@@ -163,24 +150,10 @@
     dataset: ArtistDataset,
     reduction_factor: float
 ) -> Subset:
-<<<<<<< HEAD
 
     reduced_dataset, _ = split_dataset(
         dataset,
         reduction_factor
     )
 
-    return reduced_dataset
-=======
-        
-    indexes = range(0, len(dataset))
-    reduced_indexes, _ = train_test_split(
-        indexes,
-        train_size=reduction_factor,
-        random_state=42,
-        shuffle=True,
-        stratify=dataset.get_labels()
-    )
-    
-    return Subset(dataset, reduced_indexes)
->>>>>>> 4e176bf8
+    return reduced_dataset