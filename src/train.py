--- conflicted
+++ resolved
@@ -26,9 +26,9 @@
         self.mca: MulticlassAccuracy = Accuracy(task="multiclass", num_classes=num_classes, average=None)
         
     def update(self, outputs: torch.Tensor, labels: torch.Tensor):
-        self.top_1_accuracy(outputs, labels)
-        self.top_k_accuracy(outputs, labels)
-        self.mca(outputs, labels)
+        self.top_1_accuracy.update(outputs, labels)
+        self.top_k_accuracy.update(outputs, labels)
+        self.mca.update(outputs, labels)
         
     def reset(self):
         self.top_1_accuracy.reset()
@@ -46,13 +46,7 @@
         }
         
     def to(self, device: torch.device):
-<<<<<<< HEAD
         return self.top_1_accuracy.to(device), self.top_k_accuracy.to(device), self.mca.to(device)
-=======
-        self.top_1_accuracy.to(device)
-        self.top_k_accuracy.to(device)
-        self.mca.to(device)
->>>>>>> 24aa1269
 
 
 @dataclass
