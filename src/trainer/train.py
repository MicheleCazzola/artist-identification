--- conflicted
+++ resolved
@@ -74,6 +74,7 @@
         self.data_type: torch.dtype = torch.float32
         
         self.best_num_epochs: int = None
+        self.saved_model_path: str = None
         self.saved_model_path: str = None
         self.save_models: bool = None
         
@@ -196,7 +197,6 @@
         torch.save(checkpoint, save_path)
         
         logging.info(f"Checkpoint saved at {save_path}")
-<<<<<<< HEAD
         
     def _remove_checkpoint(self, epoch: int, model_path: str):
         saved_path = f"{model_path}_{epoch}.pth.tar"
@@ -206,8 +206,6 @@
             logging.info(f"Checkpoint removed at {saved_path}")
         else:
             logging.error(f"Checkpoint {saved_path} not found")
-=======
->>>>>>> 73fa1443
         
     def _load_checkpoint(self, model_path: str):
         checkpoint = torch.load(model_path, weights_only=True)
@@ -365,11 +363,7 @@
     @execution_time
     def test(self, model_path: str = None, testloader: DataLoader = None, save_path: str = None):
         
-<<<<<<< HEAD
         model_path = model_path if model_path is not None else f"{self.saved_best_model_path}_{self.best_num_epochs}.pth.tar"
-=======
-        model_path = model_path if model_path is not None else f"{self.saved_model_path}.pth.tar"
->>>>>>> 73fa1443
         self._load_pretrained(model_path)
         
         if save_path is not None:
